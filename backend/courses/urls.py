--- conflicted
+++ resolved
@@ -25,9 +25,5 @@
         ClassStudentsStatisticsView.as_view(),
         name="class-students-statistics",
     ),
-<<<<<<< HEAD
-=======
-    path("classes/<int:id>/completion-rate/", ClassCompletionRateView.as_view(), name="class-completion-rate"),
     path("students/<int:id>/classes/", StudentClassesView.as_view(), name="student-classes"),
->>>>>>> 27b85abb
 ]