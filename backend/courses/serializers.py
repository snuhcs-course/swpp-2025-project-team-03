from catalog.serializers import SubjectSerializer
from courses.models import CourseClass, Enrollment
from django.contrib.auth import get_user_model
from rest_framework import serializers

Account = get_user_model()


class StudentSerializer(serializers.ModelSerializer):
    """학생 정보를 위한 serializer"""

    role = serializers.SerializerMethodField()

    class Meta:
        model = Account
        fields = ["id", "email", "display_name", "is_student", "role", "created_at"]

    def get_role(self, obj):
        return "STUDENT" if obj.is_student else "TEACHER"


class StudentDetailSerializer(serializers.ModelSerializer):
    """학생 상세 정보를 위한 serializer"""

    role = serializers.SerializerMethodField()
    enrollments = serializers.SerializerMethodField()

    class Meta:
        model = Account
        fields = ["id", "email", "display_name", "is_student", "role", "created_at", "enrollments"]

    def get_role(self, obj):
        return "STUDENT" if obj.is_student else "TEACHER"

    def get_enrollments(self, obj):
        enrollments = obj.enrollments.filter(status=Enrollment.Status.ENROLLED)
        return CourseClassSerializer([enrollment.course_class for enrollment in enrollments], many=True).data


class StudentEditResponseSerializer(serializers.ModelSerializer):
    """학생 정보 수정 응답을 위한 serializer"""

    role = serializers.SerializerMethodField()

    class Meta:
        model = Account
        fields = ["id", "email", "display_name", "is_student", "role"]

    def get_role(self, obj):
        return "STUDENT" if obj.is_student else "TEACHER"


class StudentDeleteResponseSerializer(serializers.Serializer):
    """학생 삭제 응답을 위한 serializer"""

    success = serializers.BooleanField()
    message = serializers.CharField()


class CourseClassSerializer(serializers.ModelSerializer):
    """클래스 정보를 위한 serializer"""

    subject = SubjectSerializer(read_only=True)
    teacher_name = serializers.CharField(source="teacher.display_name", read_only=True)
    student_count = serializers.SerializerMethodField()

    class Meta:
        model = CourseClass
        fields = [
            "id",
            "name",
            "description",
            "subject",
            "teacher_name",
            "start_date",
            "end_date",
            "student_count",
            "created_at",
        ]

    def get_student_count(self, obj):
        return obj.enrollments.filter(status=Enrollment.Status.ENROLLED).count()


class EnrollmentSerializer(serializers.ModelSerializer):
    """등록 정보를 위한 serializer"""

    student_name = serializers.CharField(source="student.display_name", read_only=True)
    class_name = serializers.CharField(source="course_class.name", read_only=True)

    class Meta:
        model = Enrollment
        fields = [
            "id",
            "student_name",
            "class_name",
            "status",
        ]


class StudentStatisticsSerializer(serializers.Serializer):
    """학생 진도 통계량을 위한 serializer"""

    total_assignments = serializers.IntegerField()  # 총 과제 수
    submitted_assignments = serializers.IntegerField()  # 완료된 과제 수
    in_progress_assignments = serializers.IntegerField()  # 진행 중인 과제 수
    not_started_assignments = serializers.IntegerField()  # 시작하지 않은 과제 수


class StudentClassStatisticsSerializer(serializers.Serializer):
    """특정 반의 학생 통계량을 위한 serializer"""

    average_score = serializers.FloatField()  # 평균 점수
    completion_rate = serializers.FloatField()  # 완료율 (0-100)


class ClassStudentsStatisticsSerializer(serializers.Serializer):
    """반의 모든 학생 통계량을 위한 serializer"""

    class StudentStatisticsItemSerializer(serializers.Serializer):
        student_id = serializers.IntegerField()
        average_score = serializers.FloatField()
        completion_rate = serializers.FloatField()
        total_assignments = serializers.IntegerField()  # 전체 과제 수
        completed_assignments = serializers.IntegerField()  # 완료한 과제 수

    overall_completion_rate = serializers.FloatField()  # 전체 평균 완료율
<<<<<<< HEAD
    students = StudentStatisticsItemSerializer(many=True)
=======
    students = StudentStatisticsItemSerializer(many=True)


class ClassCompletionRateSerializer(serializers.Serializer):
    """반의 완료율을 위한 serializer"""

    completion_rate = serializers.FloatField()  # 완료율 (0-100)


class ClassInfoSerializer(serializers.ModelSerializer):
    """학생이 수강 중인 클래스 정보를 위한 serializer"""

    class Meta:
        model = CourseClass
        fields = [
            "id",
            "name",
        ]
>>>>>>> 27b85abb
<|MERGE_RESOLUTION|>--- conflicted
+++ resolved
@@ -125,16 +125,7 @@
         completed_assignments = serializers.IntegerField()  # 완료한 과제 수
 
     overall_completion_rate = serializers.FloatField()  # 전체 평균 완료율
-<<<<<<< HEAD
     students = StudentStatisticsItemSerializer(many=True)
-=======
-    students = StudentStatisticsItemSerializer(many=True)
-
-
-class ClassCompletionRateSerializer(serializers.Serializer):
-    """반의 완료율을 위한 serializer"""
-
-    completion_rate = serializers.FloatField()  # 완료율 (0-100)
 
 
 class ClassInfoSerializer(serializers.ModelSerializer):
@@ -145,5 +136,4 @@
         fields = [
             "id",
             "name",
-        ]
->>>>>>> 27b85abb
+        ]