package com.example.voicetutor.ui.screens

import androidx.compose.foundation.background
import androidx.compose.foundation.border
import androidx.compose.foundation.clickable
import androidx.compose.foundation.layout.*
import androidx.compose.foundation.rememberScrollState
import androidx.compose.foundation.shape.RoundedCornerShape
import androidx.compose.foundation.text.KeyboardActions
import androidx.compose.foundation.text.KeyboardOptions
import androidx.compose.foundation.verticalScroll
import androidx.compose.material.icons.Icons
import androidx.compose.material.icons.filled.*
import androidx.compose.material3.*
import androidx.compose.runtime.*
import androidx.compose.ui.Alignment
import androidx.compose.ui.Modifier
import androidx.compose.ui.draw.blur
import androidx.compose.ui.draw.clip
import androidx.compose.ui.focus.FocusDirection
import androidx.compose.ui.graphics.Brush
import androidx.compose.ui.graphics.Color
import androidx.compose.ui.platform.LocalFocusManager
import androidx.compose.ui.platform.LocalContext
import androidx.compose.ui.text.font.FontWeight
import androidx.compose.ui.text.input.ImeAction
import androidx.lifecycle.compose.collectAsStateWithLifecycle
import com.example.voicetutor.utils.TutorialPreferences
import androidx.compose.ui.text.input.KeyboardType
import androidx.compose.ui.text.input.PasswordVisualTransformation
import androidx.compose.ui.text.input.VisualTransformation
import androidx.compose.ui.text.style.TextAlign
import androidx.compose.ui.tooling.preview.Preview
import androidx.compose.ui.unit.dp
import androidx.compose.ui.unit.sp
import androidx.hilt.navigation.compose.hiltViewModel
import androidx.lifecycle.compose.collectAsStateWithLifecycle
import com.example.voicetutor.data.models.UserRole
import com.example.voicetutor.ui.components.*
import com.example.voicetutor.ui.theme.*
import com.example.voicetutor.ui.viewmodel.AuthViewModel
import com.example.voicetutor.ui.viewmodel.SignupError
import com.example.voicetutor.ui.viewmodel.SignupField


@Composable
fun SignupScreen(
    authViewModel: AuthViewModel? = null,
    onSignupSuccess: () -> Unit = {},
    onLoginClick: () -> Unit = {}
) {
    val viewModelAuth = authViewModel ?: hiltViewModel()
    val isLoading by viewModelAuth.isLoading.collectAsStateWithLifecycle()
    val signupError by viewModelAuth.signupError.collectAsStateWithLifecycle()
    val currentUser by viewModelAuth.currentUser.collectAsStateWithLifecycle()
    
    var email by remember { mutableStateOf("") }
    var password by remember { mutableStateOf("") }
    var confirmPassword by remember { mutableStateOf("") }
    var name by remember { mutableStateOf("") }
    var selectedRole by remember { mutableStateOf(UserRole.STUDENT) }
    var passwordVisible by remember { mutableStateOf(false) }
    var confirmPasswordVisible by remember { mutableStateOf(false) }
    val focusManager = LocalFocusManager.current

    val inputError = signupError as? SignupError.Input
    val nameErrorMessage = if (inputError?.field == SignupField.NAME) inputError.message else null
    val emailErrorMessage = if (inputError?.field == SignupField.EMAIL) inputError.message else null
    val passwordErrorMessage = if (inputError?.field == SignupField.PASSWORD) inputError.message else null
    val confirmPasswordErrorMessage = if (inputError?.field == SignupField.CONFIRM_PASSWORD) inputError.message else null
    val generalError = signupError as? SignupError.General

    // 회원가입 로직을 함수로 분리
    val performSignup = {
        viewModelAuth.clearSignupError()
        when {
            name.isBlank() -> {
                viewModelAuth.setSignupInputError(SignupField.NAME, "이름을 입력해주세요")
            }
            email.isBlank() -> {
                viewModelAuth.setSignupInputError(SignupField.EMAIL, "이메일을 입력해주세요")
            }
            password.isBlank() -> {
                viewModelAuth.setSignupInputError(SignupField.PASSWORD, "비밀번호를 입력해주세요")
            }
            confirmPassword.isBlank() -> {
                viewModelAuth.setSignupInputError(SignupField.CONFIRM_PASSWORD, "비밀번호 확인을 입력해주세요")
            }
            password != confirmPassword -> {
                viewModelAuth.setSignupInputError(SignupField.CONFIRM_PASSWORD, "비밀번호가 일치하지 않습니다")
            }
            password.length < 6 -> {
                viewModelAuth.setSignupInputError(SignupField.PASSWORD, "비밀번호는 최소 6자 이상이어야 합니다")
            }
            else -> {
                viewModelAuth.signup(name, email, password, selectedRole)
            }
        }
    }

<<<<<<< HEAD
    LaunchedEffect(error) {
        error?.let { }
    }
    
    // 회원가입 성공 시 새 사용자 플래그 설정
    val context = LocalContext.current
    val tutorialPrefs = remember { TutorialPreferences(context) }
    val isLoggedIn by viewModelAuth.isLoggedIn.collectAsStateWithLifecycle()
    
    LaunchedEffect(isLoggedIn, currentUser) {
        // 회원가입 화면에서 회원가입 성공 후 로그인 상태가 되고 사용자 정보가 설정된 경우
        // (회원가입 성공 시 자동으로 로그인되므로)
        if (isLoggedIn && currentUser != null) {
            // 새로 가입한 사용자로 표시
            tutorialPrefs.setNewUser()
            println("SignupScreen - New user flag set for: ${currentUser?.email}")
        }
    }

=======
>>>>>>> 5a6aad93
    Box(
        modifier = Modifier
            .fillMaxSize()
            .background(
                brush = Brush.linearGradient(
                    colors = listOf(
                        LightIndigo,
                        LightPurple,
                        LightBlue
                    )
                )
            )
    ) {
        Box(
            modifier = Modifier
                .size(288.dp)
                .offset(x = (-100).dp, y = 80.dp)
                .background(
                    brush = Brush.radialGradient(
                        colors = listOf(
                            PrimaryIndigo.copy(alpha = 0.2f),
                            PrimaryPurple.copy(alpha = 0.2f)
                        )
                    ),
                    shape = RoundedCornerShape(50)
                )
                .blur(60.dp)
        )

        Column(
            modifier = Modifier
                .fillMaxSize()
                .imePadding()
                .padding(16.dp)
                .verticalScroll(rememberScrollState()),
            horizontalAlignment = Alignment.CenterHorizontally,
            verticalArrangement = Arrangement.Center
        ) {
            VTCard(
                variant = CardVariant.Elevated,
                modifier = Modifier
                    .fillMaxWidth()
                    .padding(horizontal = 8.dp)
            ) {
                Column(
                    horizontalAlignment = Alignment.CenterHorizontally
                ) {
                    Spacer(modifier = Modifier.height(24.dp))
                    
                    Box(
                        modifier = Modifier
                            .size(80.dp)
                            .clip(RoundedCornerShape(24.dp))
                            .background(
                                brush = Brush.linearGradient(
                                    colors = listOf(PrimaryIndigo, PrimaryPurple)
                                )
                            ),
                        contentAlignment = Alignment.Center
                    ) {
                        Text(
                            text = "V",
                            color = Color.White,
                            fontSize = 36.sp,
                            fontWeight = FontWeight.Bold
                        )
                    }
                    
                    Spacer(modifier = Modifier.height(24.dp))
                    
                    Text(
                        text = "계정 만들기",
                        style = MaterialTheme.typography.headlineSmall,
                        fontWeight = FontWeight.Bold,
                        color = PrimaryIndigo
                    )
                    
                    Spacer(modifier = Modifier.height(8.dp))
                    
                    Text(
                        text = "VoiceTutor와 함께 시작하세요",
                        style = MaterialTheme.typography.bodyMedium,
                        color = Gray600,
                        textAlign = TextAlign.Center,
                        fontWeight = FontWeight.Medium
                    )
                    
                    Spacer(modifier = Modifier.height(32.dp))
                    
                    Text(
                        text = "역할을 선택하세요",
                        style = MaterialTheme.typography.titleSmall,
                        color = Gray800,
                        fontWeight = FontWeight.SemiBold,
                        modifier = Modifier.fillMaxWidth()
                    )
                    
                    Spacer(modifier = Modifier.height(12.dp))
                    
                    Row(
                        modifier = Modifier.fillMaxWidth(),
                        horizontalArrangement = Arrangement.spacedBy(12.dp)
                    ) {
                        RoleCard(
                            title = "학생",
                            description = "과제를 받고\n학습합니다",
                            icon = Icons.Filled.School,
                            isSelected = selectedRole == UserRole.STUDENT,
                            onClick = { selectedRole = UserRole.STUDENT },
                            modifier = Modifier.weight(1f)
                        )
                        
                        RoleCard(
                            title = "선생님",
                            description = "과제를 생성하고\n관리합니다",
                            icon = Icons.Filled.Person,
                            isSelected = selectedRole == UserRole.TEACHER,
                            onClick = { selectedRole = UserRole.TEACHER },
                            modifier = Modifier.weight(1f)
                        )
                    }
                    
                    Spacer(modifier = Modifier.height(24.dp))
                    
                    Column(
                        modifier = Modifier.fillMaxWidth(),
                        verticalArrangement = Arrangement.spacedBy(1.dp)
                    ) {
                        OutlinedTextField(
                            value = name,
                            onValueChange = {
                                name = it
                                viewModelAuth.clearFieldError(SignupField.NAME)
                            },
                            label = { Text("이름") },
                            placeholder = { Text("홍길동") },
                            leadingIcon = {
                                Icon(
                                    imageVector = Icons.Filled.Person,
                                    contentDescription = null,
                                    tint = PrimaryIndigo
                                )
                            },
                            keyboardOptions = KeyboardOptions(
                                imeAction = ImeAction.Next
                            ),
                            keyboardActions = KeyboardActions(
                                onNext = {
                                    focusManager.moveFocus(FocusDirection.Down)
                                }
                            ),
                            shape = RoundedCornerShape(16.dp),
                            modifier = Modifier.fillMaxWidth(),
                            isError = nameErrorMessage != null,
                            colors = OutlinedTextFieldDefaults.colors(
                                focusedBorderColor = PrimaryIndigo,
                                focusedLabelColor = PrimaryIndigo,
                                focusedTextColor = Color.Black,
                                unfocusedTextColor = Color.Black,
                                cursorColor = Color.Black
                            ),
                            supportingText = {
                                if (nameErrorMessage != null) {
                                    Text(
                                        text = nameErrorMessage,
                                        color = Error,
                                        style = MaterialTheme.typography.bodySmall
                                    )
                                }
                            }
                        )
                        
                        OutlinedTextField(
                            value = email,
                            onValueChange = {
                                email = it
                                viewModelAuth.clearFieldError(SignupField.EMAIL)
                            },
                            label = { Text("이메일") },
                            placeholder = { Text("이메일을 입력하세요") },
                            leadingIcon = {
                                Icon(
                                    imageVector = Icons.Filled.Email,
                                    contentDescription = null,
                                    tint = PrimaryIndigo
                                )
                            },
                            keyboardOptions = KeyboardOptions(
                                keyboardType = KeyboardType.Email,
                                imeAction = ImeAction.Next
                            ),
                            keyboardActions = KeyboardActions(
                                onNext = {
                                    focusManager.moveFocus(FocusDirection.Down)
                                }
                            ),
                            shape = RoundedCornerShape(16.dp),
                            modifier = Modifier.fillMaxWidth(),
                            isError = emailErrorMessage != null,
                            colors = OutlinedTextFieldDefaults.colors(
                                focusedBorderColor = PrimaryIndigo,
                                focusedLabelColor = PrimaryIndigo,
                                focusedTextColor = Color.Black,
                                unfocusedTextColor = Color.Black,
                                cursorColor = Color.Black
                            ),
                            supportingText = {
                                if (emailErrorMessage != null) {
                                    Text(
                                        text = emailErrorMessage,
                                        color = Error,
                                        style = MaterialTheme.typography.bodySmall
                                    )
                                }
                            }
                        )
                        
                        OutlinedTextField(
                            value = password,
                            onValueChange = {
                                password = it
                                viewModelAuth.clearFieldError(SignupField.PASSWORD)
                            },
                            label = { Text("비밀번호") },
                            placeholder = { Text("••••••••") },
                            leadingIcon = {
                                Icon(
                                    imageVector = Icons.Filled.Lock,
                                    contentDescription = null,
                                    tint = PrimaryIndigo
                                )
                            },
                            trailingIcon = {
                                IconButton(onClick = { passwordVisible = !passwordVisible }) {
                                    Icon(
                                        imageVector = if (passwordVisible) Icons.Filled.Visibility else Icons.Filled.VisibilityOff,
                                        contentDescription = if (passwordVisible) "비밀번호 숨기기" else "비밀번호 보기",
                                        tint = Gray500
                                    )
                                }
                            },
                            visualTransformation = if (passwordVisible) VisualTransformation.None else PasswordVisualTransformation(),
                            keyboardOptions = KeyboardOptions(
                                keyboardType = KeyboardType.Password,
                                imeAction = ImeAction.Next
                            ),
                            keyboardActions = KeyboardActions(
                                onNext = {
                                    focusManager.moveFocus(FocusDirection.Down)
                                }
                            ),
                            shape = RoundedCornerShape(16.dp),
                            modifier = Modifier.fillMaxWidth(),
                            isError = passwordErrorMessage != null,
                            colors = OutlinedTextFieldDefaults.colors(
                                focusedBorderColor = PrimaryIndigo,
                                focusedLabelColor = PrimaryIndigo,
                                focusedTextColor = Color.Black,
                                unfocusedTextColor = Color.Black,
                                cursorColor = Color.Black
                            ),
                            supportingText = {
                                if (passwordErrorMessage != null) {
                                    Text(
                                        text = passwordErrorMessage,
                                        color = Error,
                                        style = MaterialTheme.typography.bodySmall
                                    )
                                }
                            }
                        )
                        
                        OutlinedTextField(
                            value = confirmPassword,
                            onValueChange = {
                                confirmPassword = it
                                viewModelAuth.clearFieldError(SignupField.CONFIRM_PASSWORD)
                            },
                            label = { Text("비밀번호 확인") },
                            placeholder = { Text("••••••••") },
                            leadingIcon = {
                                Icon(
                                    imageVector = Icons.Filled.Lock,
                                    contentDescription = null,
                                    tint = PrimaryIndigo
                                )
                            },
                            trailingIcon = {
                                IconButton(onClick = { confirmPasswordVisible = !confirmPasswordVisible }) {
                                    Icon(
                                        imageVector = if (confirmPasswordVisible) Icons.Filled.Visibility else Icons.Filled.VisibilityOff,
                                        contentDescription = if (confirmPasswordVisible) "비밀번호 숨기기" else "비밀번호 보기",
                                        tint = Gray500
                                    )
                                }
                            },
                            visualTransformation = if (confirmPasswordVisible) VisualTransformation.None else PasswordVisualTransformation(),
                            keyboardOptions = KeyboardOptions(
                                keyboardType = KeyboardType.Password,
                                imeAction = ImeAction.Done
                            ),
                            keyboardActions = KeyboardActions(
                                onDone = {
                                    focusManager.clearFocus()
                                    performSignup()
                                }
                            ),
                            shape = RoundedCornerShape(16.dp),
                            modifier = Modifier.fillMaxWidth(),
                            isError = confirmPasswordErrorMessage != null,
                            colors = OutlinedTextFieldDefaults.colors(
                                focusedBorderColor = PrimaryIndigo,
                                focusedLabelColor = PrimaryIndigo,
                                focusedTextColor = Color.Black,
                                unfocusedTextColor = Color.Black,
                                cursorColor = Color.Black
                            ),
                            supportingText = {
                                if (confirmPasswordErrorMessage != null) {
                                    Text(
                                        text = confirmPasswordErrorMessage,
                                        color = Error,
                                        style = MaterialTheme.typography.bodySmall
                                    )
                                }
                            }
                        )
                    }
                    
                    if (generalError != null) {
                        Spacer(modifier = Modifier.height(8.dp))
                        VTCard(
                            variant = CardVariant.Outlined,
                            modifier = Modifier.fillMaxWidth()
                        ) {
                            Column(
                                modifier = Modifier
                                    .fillMaxWidth()
                                    .padding(vertical = 8.dp),
                                horizontalAlignment = Alignment.CenterHorizontally
                            ) {
                                Text(
                                    text = generalError.message,
                                    color = Error,
                                    style = MaterialTheme.typography.bodySmall,
                                    fontWeight = FontWeight.Medium,
                                    textAlign = TextAlign.Center
                                )
                                
                                Spacer(modifier = Modifier.height(12.dp))
                                
                                when (generalError) {
                                    is SignupError.General.DuplicateEmail -> {
                                        VTButton(
                                            text = "로그인하기",
                                            onClick = onLoginClick,
                                            variant = ButtonVariant.Outline,
                                            size = ButtonSize.Medium,
                                            fullWidth = false,
                                            enabled = !isLoading
                                        )
                                    }
                                    is SignupError.General.Network,
                                    is SignupError.General.Server,
                                    is SignupError.General.Unknown -> {
                                        VTButton(
                                            text = "다시 시도",
                                            onClick = {
                                                focusManager.clearFocus()
                                                performSignup()
                                            },
                                            variant = ButtonVariant.Outline,
                                            size = ButtonSize.Medium,
                                            fullWidth = false,
                                            enabled = !isLoading
                                        )
                                    }
                                }
                            }
                        }
                    }
                    
                    Spacer(modifier = Modifier.height(24.dp))
                    
                    VTButton(
                        text = if (isLoading) "계정 생성 중..." else "계정 만들기",
                        onClick = {
                            focusManager.clearFocus()
                            performSignup()
                        },
                        variant = ButtonVariant.Gradient,
                        size = ButtonSize.Large,
                        fullWidth = true,
                        enabled = !isLoading
                    )
                    
                    Spacer(modifier = Modifier.height(24.dp))
                    
                    HorizontalDivider(color = Gray200)
                    
                    Spacer(modifier = Modifier.height(24.dp))
                    
                    Text(
                        text = "이미 계정이 있으신가요?",
                        style = MaterialTheme.typography.bodyMedium,
                        color = Gray600,
                        fontWeight = FontWeight.Medium
                    )
                    
                    Spacer(modifier = Modifier.height(12.dp))
                    
                    VTButton(
                        text = "로그인",
                        onClick = onLoginClick,
                        variant = ButtonVariant.Outline,
                        size = ButtonSize.Large,
                        fullWidth = true
                    )
                    
                    Spacer(modifier = Modifier.height(24.dp))
                }
            }
        }
    }
}

@Composable
fun RoleCard(
    title: String,
    description: String,
    icon: androidx.compose.ui.graphics.vector.ImageVector,
    isSelected: Boolean,
    onClick: () -> Unit,
    modifier: Modifier = Modifier
) {
    VTCard(
        variant = if (isSelected) CardVariant.Selected else CardVariant.Default,
        onClick = onClick,
        modifier = modifier
    ) {
        Column(
            modifier = Modifier.fillMaxWidth(),
            horizontalAlignment = Alignment.CenterHorizontally
        ) {
            Icon(
                imageVector = icon,
                contentDescription = null,
                tint = if (isSelected) PrimaryIndigo else Gray600,
                modifier = Modifier.size(32.dp)
            )
            
            Spacer(modifier = Modifier.height(8.dp))
            
            Text(
                text = title,
                style = MaterialTheme.typography.titleSmall,
                fontWeight = FontWeight.Bold,
                color = if (isSelected) PrimaryIndigo else Gray800
            )
            
            Spacer(modifier = Modifier.height(4.dp))
            
            Text(
                text = description,
                style = MaterialTheme.typography.bodySmall,
                color = if (isSelected) PrimaryIndigo else Gray600,
                textAlign = TextAlign.Center
            )
        }
    }
}

@Preview(showBackground = true)
@Composable
fun SignupScreenPreview() {
    VoiceTutorTheme {
        SignupScreen()
    }
}<|MERGE_RESOLUTION|>--- conflicted
+++ resolved
@@ -98,7 +98,6 @@
         }
     }
 
-<<<<<<< HEAD
     LaunchedEffect(error) {
         error?.let { }
     }
@@ -118,8 +117,6 @@
         }
     }
 
-=======
->>>>>>> 5a6aad93
     Box(
         modifier = Modifier
             .fillMaxSize()
