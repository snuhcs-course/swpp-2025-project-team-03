package com.example.voicetutor.ui.screens

import androidx.compose.foundation.background
import androidx.compose.foundation.layout.*
import androidx.compose.foundation.lazy.LazyColumn
import androidx.compose.foundation.lazy.LazyRow
import androidx.compose.foundation.lazy.items
import androidx.compose.material.icons.Icons
import androidx.compose.material.icons.filled.*
import androidx.compose.material3.*
import androidx.compose.runtime.*
import androidx.compose.runtime.saveable.rememberSaveable
import androidx.compose.runtime.saveable.Saver
import androidx.compose.ui.Alignment
import androidx.compose.ui.Modifier
import androidx.compose.ui.draw.clip
import androidx.compose.ui.draw.shadow
import androidx.compose.ui.graphics.Color
import androidx.compose.ui.text.font.FontWeight
import androidx.compose.ui.tooling.preview.Preview
import androidx.compose.ui.unit.dp
import androidx.hilt.navigation.compose.hiltViewModel
import androidx.lifecycle.compose.collectAsStateWithLifecycle
import com.example.voicetutor.ui.components.*
import com.example.voicetutor.ui.theme.*
import com.example.voicetutor.data.models.*
import com.example.voicetutor.ui.viewmodel.StudentViewModel
import com.example.voicetutor.ui.viewmodel.ClassViewModel

// AllStudentsStudent는 StudentModels.kt에서 정의된 것을 사용

@OptIn(ExperimentalMaterial3Api::class)
@Composable
fun AllStudentsScreen(
    teacherId: String = "1", // 임시로 기본값 설정
    onNavigateToStudentDetail: (Int, Int, String) -> Unit = { _, _, _ -> },  // 리포트용
<<<<<<< HEAD
    onNavigateToMessage: (String) -> Unit = {}
=======
    onNavigateToStudentInfo: (String, String) -> Unit = { _, _ -> }  // 학생 상세용
>>>>>>> e26961cd
) {
    val studentViewModel: StudentViewModel = hiltViewModel()
    val classViewModel: ClassViewModel = hiltViewModel()
    
    val apiStudents by studentViewModel.students.collectAsStateWithLifecycle()
    val isLoading by studentViewModel.isLoading.collectAsStateWithLifecycle()
    val error by studentViewModel.error.collectAsStateWithLifecycle()
    
    val classes by classViewModel.classes.collectAsStateWithLifecycle()
    val isLoadingClasses by classViewModel.isLoading.collectAsStateWithLifecycle()
    
    var selectedClassId by rememberSaveable(stateSaver = Saver(
        save = { it ?: -1 },
        restore = { if (it == -1) null else it }
    )) { mutableStateOf<Int?>(null) }
    var expandedClassDropdown by remember { mutableStateOf(false) }
    
    // Load classes for teacher
    LaunchedEffect(teacherId) {
        println("AllStudentsScreen - Loading classes for teacher ID: $teacherId")
        classViewModel.loadClasses(teacherId)
    }
    
    // Auto-select first class if not already selected
    LaunchedEffect(classes) {
        if (classes.isNotEmpty() && selectedClassId == null) {
            selectedClassId = classes.first().id
            println("AllStudentsScreen - Auto-selecting first class: ${classes.first().id}")
        }
    }
    
    // Load students when class is selected
    LaunchedEffect(selectedClassId) {
        if (selectedClassId != null) {
            println("AllStudentsScreen - Loading students for class ID: $selectedClassId")
            studentViewModel.loadAllStudents(teacherId = teacherId, classId = selectedClassId.toString())
        }
    }
    
    // Handle error
    error?.let { errorMessage ->
        LaunchedEffect(errorMessage) {
            // Show error message
            studentViewModel.clearError()
        }
    }
    
    // Convert Student to AllStudentsStudent for UI
    val allStudents = apiStudents.map { student ->
        AllStudentsStudent(
            id = student.id,
            name = student.name ?: "이름 없음", // null 체크 추가
            email = student.email,
            role = student.role
        )
    }
    
    // Calculate stats
    val totalStudents = allStudents.size
    
    // 학생 통계 데이터 클래스
    data class StudentStats(
        val averageScore: Float,
        val completionRate: Float,
        val totalAssignments: Int,
        val completedAssignments: Int
    )
    
    var studentsStatisticsMap by remember { mutableStateOf<Map<Int, StudentStats>>(emptyMap()) }
    var isLoadingStatistics by remember { mutableStateOf(true) }
    
    // Load statistics for selected class
    LaunchedEffect(selectedClassId) {
        selectedClassId?.let { classId ->
            isLoadingStatistics = true
            classViewModel.loadClassStudentsStatistics(classId) { result ->
                result.onSuccess { stats ->
                    studentsStatisticsMap = stats.students.associate { 
                        it.studentId to StudentStats(
                            averageScore = it.averageScore,
                            completionRate = it.completionRate,
                            totalAssignments = it.totalAssignments,
                            completedAssignments = it.completedAssignments
                        )
                    }
                    isLoadingStatistics = false
                }.onFailure {
                    studentsStatisticsMap = emptyMap()
                    isLoadingStatistics = false
                }
            }
        } ?: run {
            isLoadingStatistics = false
        }
    }
    
    LazyColumn(
        modifier = Modifier.fillMaxSize(),
        contentPadding = PaddingValues(16.dp),
        verticalArrangement = Arrangement.spacedBy(16.dp)
    ) {
        item {
            // Header
            Box(
                modifier = Modifier
                    .fillMaxWidth()
                    .background(
                        color = PrimaryIndigo,
                        shape = androidx.compose.foundation.shape.RoundedCornerShape(20.dp)
                    )
                    .shadow(
                        elevation = 8.dp,
                        shape = androidx.compose.foundation.shape.RoundedCornerShape(20.dp),
                        ambientColor = PrimaryIndigo.copy(alpha = 0.3f),
                        spotColor = PrimaryIndigo.copy(alpha = 0.3f)
                    )
                    .padding(24.dp)
            ) {
                Column {
                    Text(
                        text = "전체 학생 관리",
                        style = MaterialTheme.typography.titleLarge,
                        fontWeight = FontWeight.Bold,
                        color = Color.White
                    )
                    Text(
                        text = "학생들의 학습 현황을 확인하고 관리하세요",
                        style = MaterialTheme.typography.bodyMedium,
                        color = Color.White.copy(alpha = 0.9f)
                    )
                    Text(
                        text = "총 ${totalStudents}명의 학생",
                        style = MaterialTheme.typography.bodySmall,
                        color = Color.White.copy(alpha = 0.8f)
                    )
                }
            }
        }
        
        item {
            // Stats card
            VTStatsCard(
                title = "전체 학생",
                value = "${totalStudents}명",
                icon = Icons.Filled.People,
                iconColor = PrimaryIndigo,
                modifier = Modifier.fillMaxWidth(),
                variant = CardVariant.Gradient
            )
        }
        
        item {
            // Class selector dropdown only (no search)
            ExposedDropdownMenuBox(
                expanded = expandedClassDropdown,
                onExpandedChange = { expandedClassDropdown = it }
            ) {
                OutlinedTextField(
                    value = classes.find { it.id == selectedClassId }?.name ?: "반 선택",
                    onValueChange = {},
                    readOnly = true,
                    label = { Text("반 선택") },
                    trailingIcon = {
                        ExposedDropdownMenuDefaults.TrailingIcon(expanded = expandedClassDropdown)
                    },
                    modifier = Modifier
                        .fillMaxWidth()
                        .menuAnchor(),
                    colors = ExposedDropdownMenuDefaults.outlinedTextFieldColors()
                )
                
                ExposedDropdownMenu(
                    expanded = expandedClassDropdown,
                    onDismissRequest = { expandedClassDropdown = false }
                ) {
                    classes.forEach { classData ->
                        DropdownMenuItem(
                            text = { Text(classData.name) },
                            onClick = {
                                selectedClassId = classData.id
                                expandedClassDropdown = false
                            }
                        )
                    }
                }
            }
        }
        
        item {
            // Students list header
            Row(
                modifier = Modifier.fillMaxWidth(),
                horizontalArrangement = Arrangement.SpaceBetween,
                verticalAlignment = Alignment.CenterVertically
            ) {
                Text(
                    text = "학생 목록",
                    style = MaterialTheme.typography.titleMedium,
                    fontWeight = FontWeight.SemiBold,
                    color = Gray800
                )
                
                Text(
                    text = "${allStudents.size}명",
                    style = MaterialTheme.typography.bodyMedium,
                    color = PrimaryIndigo,
                    fontWeight = FontWeight.Medium
                )
            }
        }
        
        // Students list
        if (isLoading) {
            item {
                Box(
                    modifier = Modifier.fillMaxWidth(),
                    contentAlignment = Alignment.Center
                ) {
                    CircularProgressIndicator(
                        color = PrimaryIndigo
                    )
                }
            }
        } else if (allStudents.isEmpty()) {
            item {
                Box(
                    modifier = Modifier.fillMaxWidth(),
                    contentAlignment = Alignment.Center
                ) {
                    Column(
                        horizontalAlignment = Alignment.CenterHorizontally
                    ) {
                        Icon(
                            imageVector = Icons.Filled.Person,
                            contentDescription = null,
                            tint = Gray400,
                            modifier = Modifier.size(48.dp)
                        )
                        Spacer(modifier = Modifier.height(16.dp))
                        Text(
                            text = "학생이 없습니다",
                            style = MaterialTheme.typography.bodyLarge,
                            color = Gray600
                        )
                    }
                }
            }
        } else {
            items(
                items = allStudents,
                key = { student -> student.id }  // 각 학생의 고유 ID를 키로 사용
            ) { student ->
                val stats = studentsStatisticsMap[student.id]
                AllStudentsCard(
                    student = student,
                    averageScore = stats?.averageScore ?: 0f,
                    completionRate = stats?.completionRate ?: 0f,
                    totalAssignments = stats?.totalAssignments ?: 0,
                    completedAssignments = stats?.completedAssignments ?: 0,
                    isLoadingStats = isLoadingStatistics,
<<<<<<< HEAD
                    onMessageClick = { onNavigateToMessage(student.name) },
=======
                    onStudentClick = { 
                        // 학생 상세 페이지로 이동
                        onNavigateToStudentInfo(student.id.toString(), student.name)
                    },
>>>>>>> e26961cd
                    onReportClick = {
                        // 리포트 페이지로 이동
                        val classId = selectedClassId ?: 0
                        onNavigateToStudentDetail(classId, student.id, student.name)
                    }
                )
            }
        }
    }
}

@Composable
fun AllStudentsCard(
    student: com.example.voicetutor.data.models.AllStudentsStudent,
    averageScore: Float,  // 사용하지 않지만 호환성을 위해 유지
    completionRate: Float,
    totalAssignments: Int,  // 사용하지 않지만 호환성을 위해 유지
    completedAssignments: Int,  // 사용하지 않지만 호환성을 위해 유지
    isLoadingStats: Boolean,
<<<<<<< HEAD
    onMessageClick: () -> Unit,
    onReportClick: () -> Unit
=======
    onStudentClick: () -> Unit,
    onReportClick: () -> Unit = onStudentClick
>>>>>>> e26961cd
) {
    VTCard(
        variant = CardVariant.Elevated
    ) {
        Column(
            verticalArrangement = Arrangement.spacedBy(12.dp)
        ) {
            // Student info header
            Row(
                modifier = Modifier.fillMaxWidth(),
                verticalAlignment = Alignment.CenterVertically
            ) {
                Box(
                    modifier = Modifier
                        .size(40.dp)
                        .clip(androidx.compose.foundation.shape.CircleShape)
                        .background(PrimaryIndigo.copy(alpha = 0.1f)),
                    contentAlignment = Alignment.Center
                ) {
                    Text(
                        text = student.name.first().toString(),
                        color = PrimaryIndigo,
                        style = MaterialTheme.typography.titleMedium,
                        fontWeight = FontWeight.Bold
                    )
                }
                
                Spacer(modifier = Modifier.width(12.dp))
                
                Column(modifier = Modifier.weight(1f)) {
                    Text(
                        text = student.name,
                        style = MaterialTheme.typography.titleSmall,
                        fontWeight = FontWeight.SemiBold,
                        color = Gray800
                    )
                    Text(
                        text = student.email,
                        style = MaterialTheme.typography.bodySmall,
                        color = Gray600
                    )
                    Text(
                        text = "학생", // 클래스 정보가 없으므로 기본값
                        style = MaterialTheme.typography.bodySmall,
                        color = Gray500
                    )
                }
                
            }
            
            // Progress bar - 과제 진행률 표시
            Column {
                Spacer(modifier = Modifier.height(4.dp))
                VTProgressBar(
                    progress = (completionRate / 100f).coerceIn(0f, 1f),
                    showPercentage = true
                )
            }
            
            // Action button
            VTButton(
                text = "리포트 보기",
                onClick = {
                    onReportClick()
                },
                variant = ButtonVariant.Outline,
                modifier = Modifier.fillMaxWidth(),
                leadingIcon = {
                    Icon(
                        imageVector = Icons.Filled.Assessment,
                        contentDescription = null,
                        modifier = Modifier.size(18.dp)
                    )
                }
            )
        }
    }
}

@Preview(showBackground = true)
@Composable
fun AllStudentsScreenPreview() {
    VoiceTutorTheme {
        AllStudentsScreen()
    }
}<|MERGE_RESOLUTION|>--- conflicted
+++ resolved
@@ -33,12 +33,7 @@
 @Composable
 fun AllStudentsScreen(
     teacherId: String = "1", // 임시로 기본값 설정
-    onNavigateToStudentDetail: (Int, Int, String) -> Unit = { _, _, _ -> },  // 리포트용
-<<<<<<< HEAD
-    onNavigateToMessage: (String) -> Unit = {}
-=======
-    onNavigateToStudentInfo: (String, String) -> Unit = { _, _ -> }  // 학생 상세용
->>>>>>> e26961cd
+    onNavigateToStudentDetail: (Int, Int, String) -> Unit = { _, _, _ -> }  // 리포트용
 ) {
     val studentViewModel: StudentViewModel = hiltViewModel()
     val classViewModel: ClassViewModel = hiltViewModel()
@@ -299,14 +294,6 @@
                     totalAssignments = stats?.totalAssignments ?: 0,
                     completedAssignments = stats?.completedAssignments ?: 0,
                     isLoadingStats = isLoadingStatistics,
-<<<<<<< HEAD
-                    onMessageClick = { onNavigateToMessage(student.name) },
-=======
-                    onStudentClick = { 
-                        // 학생 상세 페이지로 이동
-                        onNavigateToStudentInfo(student.id.toString(), student.name)
-                    },
->>>>>>> e26961cd
                     onReportClick = {
                         // 리포트 페이지로 이동
                         val classId = selectedClassId ?: 0
@@ -326,13 +313,7 @@
     totalAssignments: Int,  // 사용하지 않지만 호환성을 위해 유지
     completedAssignments: Int,  // 사용하지 않지만 호환성을 위해 유지
     isLoadingStats: Boolean,
-<<<<<<< HEAD
-    onMessageClick: () -> Unit,
     onReportClick: () -> Unit
-=======
-    onStudentClick: () -> Unit,
-    onReportClick: () -> Unit = onStudentClick
->>>>>>> e26961cd
 ) {
     VTCard(
         variant = CardVariant.Elevated
