--- conflicted
+++ resolved
@@ -46,7 +46,6 @@
     
     val studentName = currentUser?.name ?: "학생"
     
-<<<<<<< HEAD
     // 튜토리얼 상태 관리
     val context = LocalContext.current
     val tutorialPrefs = remember { TutorialPreferences(context) }
@@ -59,7 +58,6 @@
         }
     }
     
-=======
     // 필터 상태 추가
     var selectedFilter by remember { mutableStateOf(PersonalAssignmentFilter.ALL) }
 
@@ -108,7 +106,6 @@
         }
     }
 
->>>>>>> 5a6aad93
     LaunchedEffect(assignments) {
         println("StudentDashboard - currentUser: ${currentUser?.email}, id: ${currentUser?.id}, role: ${currentUser?.role}")
         println("StudentDashboard - assignments from ViewModel: ${assignments.size}")
@@ -145,7 +142,6 @@
             viewModelAssignment.clearError()
         }
     }
-<<<<<<< HEAD
     
     // 온보딩 튜토리얼 (5단계)
     if (showTutorial) {
@@ -164,15 +160,11 @@
         )
     }
     
-    LazyColumn(
-        modifier = Modifier.fillMaxSize(),
-        contentPadding = PaddingValues(16.dp),
-=======
     Column(
         modifier = Modifier
             .fillMaxSize()
-            .verticalScroll(rememberScrollState()),
->>>>>>> 5a6aad93
+            .verticalScroll(rememberScrollState())
+            .padding(16.dp),
         verticalArrangement = Arrangement.spacedBy(16.dp)
     ) {
         // Welcome section
