package com.example.voicetutor.ui.screens

import androidx.compose.foundation.background
import androidx.compose.foundation.layout.*
import androidx.compose.foundation.layout.Arrangement
import androidx.compose.foundation.rememberScrollState
import androidx.compose.foundation.shape.CircleShape
import androidx.compose.foundation.verticalScroll
import androidx.compose.material.icons.Icons
import androidx.compose.material.icons.filled.*
import androidx.compose.material3.*
import androidx.compose.runtime.*
import androidx.compose.ui.Alignment
import androidx.compose.ui.Modifier
import androidx.compose.ui.draw.clip
import androidx.compose.ui.draw.shadow
import androidx.compose.ui.graphics.Color
import androidx.compose.ui.text.font.FontWeight
import androidx.compose.ui.tooling.preview.Preview
import androidx.compose.ui.unit.dp
import androidx.hilt.navigation.compose.hiltViewModel
import androidx.lifecycle.compose.collectAsStateWithLifecycle
import com.example.voicetutor.ui.components.*
import com.example.voicetutor.ui.theme.*
import com.example.voicetutor.data.models.*
import com.example.voicetutor.ui.viewmodel.AssignmentViewModel

@Composable
fun TeacherAssignmentDetailScreen(
    assignmentViewModel: AssignmentViewModel? = null,
    assignmentId: Int = 0,
    assignmentTitle: String? = null,
    onNavigateToEditAssignment: (Int) -> Unit = {},
    onNavigateToStudentDetail: (studentId: String, assignmentId: Int, assignmentTitle: String) -> Unit = { _, _, _ -> }
) {
    val viewModel: AssignmentViewModel = assignmentViewModel ?: hiltViewModel()
    val assignments by viewModel.assignments.collectAsStateWithLifecycle()
    val assignment by viewModel.currentAssignment.collectAsStateWithLifecycle()
    val students by viewModel.assignmentResults.collectAsStateWithLifecycle()
    val assignmentStatistics by viewModel.assignmentStatistics.collectAsStateWithLifecycle()

    val targetAssignment = remember(assignments, assignmentId, assignmentTitle) {
        if (assignmentId > 0) {
            assignments.find { it.id == assignmentId }
        } else if (assignmentTitle != null) {
            assignments.find {
                it.title == assignmentTitle ||
                        "${it.courseClass.subject.name} - ${it.title}" == assignmentTitle ||
                        assignmentTitle.contains(it.title)
            }
        } else {
            null
        }
    }

    val dynamicAssignmentTitle = assignment?.title ?: (targetAssignment?.title ?: "과제")
    val isLoading by viewModel.isLoading.collectAsStateWithLifecycle()
    val error by viewModel.error.collectAsStateWithLifecycle()
    val resolvedAssignmentId = targetAssignment?.id ?: assignment?.id ?: assignmentId

    var loadedStatsForAssignmentId by remember { mutableStateOf<Int?>(null) }
    val hasBasicAssignmentData = assignment != null || targetAssignment != null
    val isInitialLoading = isLoading && !hasBasicAssignmentData
    
    LaunchedEffect(assignmentId) {
        if (assignmentId > 0) {
            println("TeacherAssignmentDetail - Loading assignment ID: $assignmentId")
            viewModel.loadAssignmentById(assignmentId)
        } else {
            targetAssignment?.let { target ->
                println("TeacherAssignmentDetail - Loading assignment: ${target.title} (ID: ${target.id})")
                viewModel.loadAssignmentById(target.id)
            }
        }
    }

    LaunchedEffect(assignment?.id) {
        assignment?.let { a ->
            if (a.id != loadedStatsForAssignmentId) {
                println("TeacherAssignmentDetail - Assignment loaded, loading statistics and student results: ${a.title} (ID: ${a.id})")
                loadedStatsForAssignmentId = a.id
                viewModel.loadAssignmentStatisticsAndResults(a.id, a.courseClass.studentCount)
            }
        }
    }

    error?.let { errorMessage ->
        LaunchedEffect(errorMessage) {
            viewModel.clearError()
        }
    }

    val assignmentDetail = assignment?.let { a ->
        AssignmentDetail(
            title = a.title,
            subject = a.courseClass.subject.name,
            className = a.courseClass.name,
            dueDate = a.dueAt,
            createdAt = a.createdAt ?: "",
            status = "IN_PROGRESS",
            type = "연속형",
            description = a.description ?: "",
            totalStudents = assignmentStatistics?.totalStudents ?: a.courseClass.studentCount,
            submittedStudents = assignmentStatistics?.submittedStudents ?: 0,
            averageScore = assignmentStatistics?.averageScore ?: 0,
            completionRate = assignmentStatistics?.completionRate ?: 0
        )
    }

    Column(
        modifier = Modifier
            .fillMaxSize()
            .verticalScroll(rememberScrollState()),
        verticalArrangement = Arrangement.spacedBy(16.dp)
    ) {
        if (isInitialLoading) {
            Box(
                modifier = Modifier.fillMaxWidth(),
                contentAlignment = Alignment.Center
            ) {
                CircularProgressIndicator(
                    color = PrimaryIndigo
                )
            }
        } else if (assignmentDetail == null && !hasBasicAssignmentData) {
            Box(
                modifier = Modifier.fillMaxWidth(),
                contentAlignment = Alignment.Center
            ) {
                Column(
                    horizontalAlignment = Alignment.CenterHorizontally
                ) {
                    Icon(
                        imageVector = Icons.Filled.Assignment,
                        contentDescription = null,
                        tint = Gray400,
                        modifier = Modifier.size(48.dp)
                    )
                    Spacer(modifier = Modifier.height(16.dp))
                    Text(
                        text = "과제 정보를 찾을 수 없습니다",
                        style = MaterialTheme.typography.bodyLarge,
                        color = Gray600
                    )
                }
            }
        } else {
            assignmentDetail?.let { detail ->
                Box(
                    modifier = Modifier
                        .fillMaxWidth()
                        .background(
                            color = PrimaryIndigo.copy(alpha = 0.08f),
                            shape = androidx.compose.foundation.shape.RoundedCornerShape(16.dp)
                        )
                        .padding(20.dp)
                ) {
                    Column {
                        Text(
                            text = detail.title,
                            style = MaterialTheme.typography.titleLarge,
                            fontWeight = FontWeight.SemiBold,
                            color = Gray800
                        )
                        Spacer(modifier = Modifier.height(6.dp))
                        Text(
                            text = "${detail.subject} • ${detail.className}",
                            style = MaterialTheme.typography.bodyMedium,
                            color = Gray600
                        )
                    }
                }

                Row(
                    modifier = Modifier.fillMaxWidth(),
                    horizontalArrangement = Arrangement.spacedBy(8.dp)
                ) {
                    VTStatsCard(
                        title = "제출률",
                        value = "${detail.completionRate}%",
                        icon = Icons.Filled.Assignment,
                        iconColor = PrimaryIndigo,
                        variant = CardVariant.Elevated,
                        modifier = Modifier.weight(1f),
                        layout = StatsCardLayout.Vertical
                    )

                    VTStatsCard(
                        title = "평균 점수",
                        value = "${detail.averageScore}점",
                        icon = Icons.Filled.Grade,
                        iconColor = Success,
                        variant = CardVariant.Elevated,
                        modifier = Modifier.weight(1f),
                        layout = StatsCardLayout.Vertical
                    )

                    VTStatsCard(
                        title = "제출 학생",
                        value = "${detail.submittedStudents}/${detail.totalStudents}",
                        icon = Icons.Filled.People,
                        iconColor = Warning,
                        variant = CardVariant.Elevated,
                        modifier = Modifier.weight(1f),
                        layout = StatsCardLayout.Vertical
                    )
                }

                Row(
                    modifier = Modifier.fillMaxWidth(),
                    horizontalArrangement = Arrangement.SpaceBetween,
                    verticalAlignment = Alignment.CenterVertically
                ){
                    Text(
                        text = "과제 내용",
                        style = MaterialTheme.typography.titleMedium,
                        fontWeight = FontWeight.SemiBold,
                        color = Gray800
                    )

                    Row(
                        horizontalArrangement = Arrangement.spacedBy(8.dp),
                        verticalAlignment = Alignment.CenterVertically
                    ) {
                        VTButton(
                            text = "과제 편집",
                            onClick = {
                                val assignmentId = assignment?.id ?: targetAssignment?.id ?: 0
                                if (assignmentId > 0) {
                                    onNavigateToEditAssignment(assignmentId)
                                }
                            },
                            variant = ButtonVariant.Outline,
                            size = ButtonSize.Small,
                            leadingIcon = {
                                Icon(
                                    imageVector = Icons.Filled.Edit,
                                    contentDescription = null,
                                    modifier = Modifier.size(16.dp)
                                )
                            }
                        )
                    }
                }

                VTCard(variant = CardVariant.Elevated) {
                    Column {
                        Text(
                            text = detail.description,
                            style = MaterialTheme.typography.bodyMedium,
                            color = Gray700,
                            lineHeight = MaterialTheme.typography.bodyMedium.lineHeight * 1.5
                        )
                    }
                }
            }

            Column {
                Row(
                    modifier = Modifier.fillMaxWidth(),
                    horizontalArrangement = Arrangement.SpaceBetween,
                    verticalAlignment = Alignment.CenterVertically
                ) {
                    Text(
                        text = "학생별 결과",
                        style = MaterialTheme.typography.titleMedium,
                        fontWeight = FontWeight.SemiBold,
                        color = Gray800
                    )

                    Text(
                        text = "총 ${students.size}명",
                        style = MaterialTheme.typography.bodyMedium,
                        color = PrimaryIndigo,
                        fontWeight = FontWeight.Medium
                    )
                }

                Spacer(modifier = Modifier.height(12.dp))

                if (isLoading) {
                    Box(
                        modifier = Modifier.fillMaxWidth(),
                        contentAlignment = Alignment.Center
                    ) {
                        CircularProgressIndicator(
                            color = PrimaryIndigo
                        )
                    }
                } else if (students.isEmpty()) {
                    Box(
                        modifier = Modifier.fillMaxWidth(),
                        contentAlignment = Alignment.Center
                    ) {
                        Column(
                            horizontalAlignment = Alignment.CenterHorizontally
                        ) {
                            Icon(
                                imageVector = Icons.Filled.Person,
                                contentDescription = null,
                                tint = Gray400,
                                modifier = Modifier.size(48.dp)
                            )
                            Spacer(modifier = Modifier.height(16.dp))
                            Text(
                                text = "제출된 과제가 없습니다",
                                style = MaterialTheme.typography.bodyLarge,
                                color = Gray600
                            )
                        }
                    }
                } else {
                    students.forEachIndexed { index, student ->
                        TeacherAssignmentResultCard(
                            student = student,
                            onStudentClick = {
                                val destinationAssignmentId = resolvedAssignmentId
                                if (destinationAssignmentId != 0) {
                                    onNavigateToStudentDetail(student.studentId, destinationAssignmentId, dynamicAssignmentTitle)
                                }
                            }
                        )

                        if (index < students.size - 1) {
                            Spacer(modifier = Modifier.height(8.dp))
                        }
                    }
                }
            }
        }
    }
}

@Composable
fun TeacherAssignmentResultCard(
    student: StudentResult,
    onStudentClick: () -> Unit
) {
    val isCompleted = student.status == "완료"
    
    VTCard(
        variant = CardVariant.Elevated,
        onClick = onStudentClick,
        modifier = Modifier.fillMaxWidth()
    ) {
        Column(
            verticalArrangement = Arrangement.spacedBy(10.dp)
        ) {
<<<<<<< HEAD
=======
            // 첫 번째 Row: 이름과 상태
>>>>>>> 0fc1d877
            Row(
                modifier = Modifier.fillMaxWidth(),
                horizontalArrangement = Arrangement.SpaceBetween,
                verticalAlignment = Alignment.CenterVertically
            ) {
                // 이름
                Text(
                    text = student.name,
                    style = MaterialTheme.typography.bodyLarge,
                    fontWeight = FontWeight.SemiBold,
                    color = Gray800,
                    maxLines = 1,
                    overflow = androidx.compose.ui.text.style.TextOverflow.Ellipsis,
                    modifier = Modifier.weight(1f)
                )
                
                Spacer(modifier = Modifier.width(8.dp))
                
                // 상태 - 간단한 점과 텍스트
                Row(
                    verticalAlignment = Alignment.CenterVertically,
                    horizontalArrangement = Arrangement.spacedBy(4.dp)
                ) {
                    Box(
                        modifier = Modifier
                            .size(6.dp)
                            .clip(CircleShape)
                            .background(
                                color = if (isCompleted) Success else Warning
                            )
                    )
                    Text(
                        text = student.status,
                        style = MaterialTheme.typography.bodySmall,
                        color = if (isCompleted) Success else Warning,
                        fontWeight = FontWeight.Medium
                    )
                }
            }

<<<<<<< HEAD
=======
            // 두 번째 Row: 제출 시간과 평균 점수 - 한 줄에 간결하게
>>>>>>> 0fc1d877
            Row(
                modifier = Modifier.fillMaxWidth(),
                horizontalArrangement = Arrangement.SpaceBetween,
                verticalAlignment = Alignment.CenterVertically
            ) {
                // 제출 시간 - 왼쪽 고정
                Row(
                    verticalAlignment = Alignment.CenterVertically,
                    horizontalArrangement = Arrangement.spacedBy(4.dp)
                ) {
                    Icon(
                        imageVector = Icons.Filled.Schedule,
                        contentDescription = null,
                        tint = Gray500,
                        modifier = Modifier.size(14.dp)
                    )
                    Text(
                        text = "제출: ",
                        style = MaterialTheme.typography.bodySmall,
                        color = Gray600
                    )
                    Text(
                        text = formatSubmittedTime(student.submittedAt),
                        style = MaterialTheme.typography.bodySmall,
                        color = Gray600
                    )
                }

<<<<<<< HEAD
                Spacer(modifier = Modifier.width(18.dp))

                Column(
                    horizontalAlignment = Alignment.End,
                    verticalArrangement = Arrangement.spacedBy(2.dp)
=======
                // 평균 점수 - 오른쪽 정렬
                Row(
                    verticalAlignment = Alignment.CenterVertically,
                    horizontalArrangement = Arrangement.spacedBy(4.dp)
>>>>>>> 0fc1d877
                ) {
                    Icon(
                        imageVector = Icons.Filled.Grade,
                        contentDescription = null,
                        tint = Gray500,
                        modifier = Modifier.size(14.dp)
                    )
                    Text(
                        text = "점수: ",
                        style = MaterialTheme.typography.bodySmall,
                        color = Gray600
                    )
                    Text(
                        text = "${student.score}점",
                        style = MaterialTheme.typography.bodySmall,
                        fontWeight = FontWeight.Medium,
                        color = Gray800
                    )
                }
            }

            if (student.answers.isNotEmpty()) {
                Column(
                    verticalArrangement = Arrangement.spacedBy(4.dp)
                ) {
                    Text(
                        text = "답변 미리보기",
                        style = MaterialTheme.typography.bodySmall,
                        fontWeight = FontWeight.Medium,
                        color = Gray600
                    )
                    Text(
                        text = student.answers.first(),
                        style = MaterialTheme.typography.bodySmall,
                        color = Gray600,
                        maxLines = 2,
                        overflow = androidx.compose.ui.text.style.TextOverflow.Ellipsis,
                        lineHeight = MaterialTheme.typography.bodySmall.lineHeight * 1.3
                    )
                }
            }
        }
    }
}

private fun formatSubmittedTime(isoTime: String): String {
    return com.example.voicetutor.utils.formatSubmittedTime(isoTime)
}

private fun formatDuration(startIso: String?, endIso: String?): String {
    return try {
        println("formatDuration start!")
        if (startIso.isNullOrEmpty() || endIso.isNullOrEmpty()) {
            println("startIso or endIso is null, $startIso || $endIso")
            return "정보 없음"
        }
        val start = parseIsoToMillis(startIso)
        val end = parseIsoToMillis(endIso)
        if (start == null || end == null || end < start) {
            println("start or end is null $startIso ,$endIso")
            return "정보 없음"
        }
        val diffMs = end - start
        val totalSeconds = diffMs / 1000
        val hours = (totalSeconds / 3600).toInt()
        val minutes = ((totalSeconds % 3600) / 60).toInt()
        val seconds = (totalSeconds % 60).toInt()
        if (hours > 0) {
            String.format("%02d:%02d:%02d", hours, minutes, seconds)
        } else {
            String.format("%02d:%02d", minutes, seconds)
        }
    } catch (e: Exception) {
        println("FormatDuration: Exception!! $startIso $endIso")
        "정보 없음"
    }
}

private fun parseIsoToMillis(iso: String): Long? {
    return try {
        val cleaned = iso.replace("Z", "").let { raw ->
            val dotIdx = raw.indexOf('.')
            if (dotIdx != -1) raw.substring(0, dotIdx) else raw
        }
        val sdf = java.text.SimpleDateFormat("yyyy-MM-dd'T'HH:mm:ss")
        sdf.timeZone = java.util.TimeZone.getTimeZone("UTC")
        sdf.parse(cleaned)?.time
    } catch (e: Exception) {
        null
    }
}

data class AssignmentDetail(
    val title: String,
    val subject: String,
    val className: String,
    val dueDate: String,
    val createdAt: String,
    val status: String,
    val type: String,
    val description: String,
    val totalStudents: Int,
    val submittedStudents: Int,
    val averageScore: Int,
    val completionRate: Int
)

data class StudentSubmission(
    val name: String,
    val studentId: String,
    val submittedAt: String,
    val score: Int,
    val status: String
)

@Preview(showBackground = true)
@Composable
fun TeacherAssignmentDetailScreenPreview() {
    VoiceTutorTheme {
        TeacherAssignmentDetailScreen()
    }
}<|MERGE_RESOLUTION|>--- conflicted
+++ resolved
@@ -346,10 +346,7 @@
         Column(
             verticalArrangement = Arrangement.spacedBy(10.dp)
         ) {
-<<<<<<< HEAD
-=======
             // 첫 번째 Row: 이름과 상태
->>>>>>> 0fc1d877
             Row(
                 modifier = Modifier.fillMaxWidth(),
                 horizontalArrangement = Arrangement.SpaceBetween,
@@ -390,10 +387,7 @@
                 }
             }
 
-<<<<<<< HEAD
-=======
             // 두 번째 Row: 제출 시간과 평균 점수 - 한 줄에 간결하게
->>>>>>> 0fc1d877
             Row(
                 modifier = Modifier.fillMaxWidth(),
                 horizontalArrangement = Arrangement.SpaceBetween,
@@ -422,18 +416,10 @@
                     )
                 }
 
-<<<<<<< HEAD
-                Spacer(modifier = Modifier.width(18.dp))
-
-                Column(
-                    horizontalAlignment = Alignment.End,
-                    verticalArrangement = Arrangement.spacedBy(2.dp)
-=======
                 // 평균 점수 - 오른쪽 정렬
                 Row(
                     verticalAlignment = Alignment.CenterVertically,
                     horizontalArrangement = Arrangement.spacedBy(4.dp)
->>>>>>> 0fc1d877
                 ) {
                     Icon(
                         imageVector = Icons.Filled.Grade,
