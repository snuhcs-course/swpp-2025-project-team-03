--- conflicted
+++ resolved
@@ -26,11 +26,8 @@
 import com.example.voicetutor.data.models.AssignmentStatus
 import com.example.voicetutor.ui.components.*
 import com.example.voicetutor.ui.theme.*
-<<<<<<< HEAD
 import com.example.voicetutor.data.models.*
 import com.example.voicetutor.data.models.TeacherOnboardingData
-=======
->>>>>>> 5a6aad93
 import com.example.voicetutor.ui.viewmodel.AssignmentViewModel
 import com.example.voicetutor.utils.TutorialPreferences
 
@@ -152,7 +149,6 @@
         }
     }
     
-<<<<<<< HEAD
     // 온보딩 튜토리얼 (7단계)
     if (showTutorial) {
         OnboardingPager(
@@ -170,9 +166,6 @@
         )
     }
     
-    // 필터링된 과제 목록 (API에서 이미 필터링된 결과 사용)
-    val filteredAssignments = assignments
-=======
     // 오늘 마감인 과제 개수 계산 (API 24 호환)
     val dueTodayCount = remember(assignments) {
         // API 26 미만에서는 java.time 일부 기능이 제한되므로 SimpleDateFormat 사용
@@ -187,7 +180,9 @@
             due.isNotBlank() && due.length >= 10 && due.substring(0, 10) == todayStr
         }
     }
->>>>>>> 5a6aad93
+    
+    // 필터링된 과제 목록 (API에서 이미 필터링된 결과 사용)
+    val filteredAssignments = assignments
     
     Column(
         modifier = Modifier
