--- conflicted
+++ resolved
@@ -621,13 +621,8 @@
                         id = createResponse.assignment_id,
                         title = assignment.title,
                         description = assignment.description,
-<<<<<<< HEAD
-                        totalQuestions = assignment.questions?.size ?: 0,
-                        createdAt = "",
-=======
                         totalQuestions = assignment.total_questions ?: 0,
                         createdAt = "", // 서버에서 받아올 수 있음
->>>>>>> 0fc1d877
                         dueAt = assignment.due_at,
                         courseClass = CourseClass(
                             id = assignment.class_id,
@@ -672,10 +667,6 @@
                         AssignmentFilter.COMPLETED -> personalAssignments.filter { 
                             it.status == PersonalAssignmentStatus.SUBMITTED 
                         }
-<<<<<<< HEAD
-                        else -> personalAssignments
-=======
->>>>>>> 0fc1d877
                     }
                     
                     val convertedAssignments: List<AssignmentData> = filteredAssignments.map { personalAssignment: PersonalAssignmentData ->
@@ -931,11 +922,7 @@
                                     totalQuestions = personalAssignment.assignment.totalQuestions,
                                     createdAt = fullAssignment.createdAt,
                                     dueAt = personalAssignment.assignment.dueAt,
-<<<<<<< HEAD
-                                    courseClass = fullAssignment.courseClass,
-=======
                                     courseClass = fullAssignment.courseClass,  // 실제 courseClass 정보 사용
->>>>>>> 0fc1d877
                                     materials = fullAssignment.materials,
                                     grade = personalAssignment.assignment.grade,
                                     personalAssignmentStatus = personalAssignment.status,
@@ -1268,18 +1255,6 @@
                     )
                     assignmentRepository.updateAssignment(assignmentId, updateRequest)
                         .onSuccess {
-<<<<<<< HEAD
-                                    println("✅ Assignment $assignmentId: totalQuestions가 0으로 업데이트됨")
-                                    generatingAssignmentId = null
-                        }
-                        .onFailure { e ->
-                            println("❌ Assignment $assignmentId 업데이트 실패: ${e.message}")
-                            generatingAssignmentId = null
-                        }
-                } catch (e: Exception) {
-                    println("❌ Assignment $assignmentId 업데이트 예외: ${e.message}")
-                    generatingAssignmentId = null
-=======
                             println("Assignment $assignmentId: totalQuestions가 0으로 업데이트됨")
                             generatingAssignmentId = null // 초기화
                         }
@@ -1290,7 +1265,6 @@
                 } catch (e: Exception) {
                     println("Assignment $assignmentId 업데이트 예외: ${e.message}")
                     generatingAssignmentId = null // 예외 발생해도 초기화
->>>>>>> 0fc1d877
                 }
             }
         } else {
