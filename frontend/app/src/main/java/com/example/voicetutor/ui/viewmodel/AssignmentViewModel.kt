--- conflicted
+++ resolved
@@ -611,13 +611,8 @@
             }
         }
     }
-<<<<<<< HEAD
-    
-    fun createAssignment(assignment: CreateAssignmentRequest) {
-=======
 
     fun createAssignment(assignment: CreateAssignmentRequest, teacherId: String? = null) {
->>>>>>> 507fc8a3
         viewModelScope.launch {
             _isLoading.value = true
             _error.value = null
@@ -643,14 +638,9 @@
                         ),
                         grade = assignment.grade,
                     )
-<<<<<<< HEAD
-                    
-                    loadAllAssignments()
-=======
 
                     // Refresh assignments list with teacherId to filter correctly
                     loadAllAssignments(teacherId = teacherId)
->>>>>>> 507fc8a3
                 }
                 .onFailure { exception ->
                     _error.value = ErrorMessageMapper.getErrorMessage(exception)
@@ -998,13 +988,8 @@
             _isLoading.value = false
         }
     }
-<<<<<<< HEAD
-    
-    fun createAssignmentWithPdf(assignment: CreateAssignmentRequest, pdfFile: File, totalNumber: Int = 5) {
-=======
 
     fun createAssignmentWithPdf(assignment: CreateAssignmentRequest, pdfFile: File, totalNumber: Int = 5, teacherId: String? = null) {
->>>>>>> 507fc8a3
         println("=== AssignmentViewModel.createAssignmentWithPdf 시작 ===")
         println("PDF 파일: ${pdfFile.name}")
         
@@ -1186,27 +1171,7 @@
             _isLoading.value = false
         }
     }
-<<<<<<< HEAD
-    
-    fun submitAssignment(id: Int, submission: AssignmentSubmissionRequest) {
-        viewModelScope.launch {
-            _isLoading.value = true
-            _error.value = null
-            
-            assignmentRepository.submitAssignment(id, submission)
-                .onSuccess { result ->
-                }
-                .onFailure { exception ->
-                    _error.value = ErrorMessageMapper.getErrorMessage(exception)
-                }
-            
-            _isLoading.value = false
-        }
-    }
-    
-=======
-
->>>>>>> 507fc8a3
+
     fun loadRecentAssignment(studentId: Int) {
         viewModelScope.launch {
             _isLoading.value = true
