--- conflicted
+++ resolved
@@ -1526,7 +1526,6 @@
             }
         }
     }
-<<<<<<< HEAD
     
     // 각 과제의 제출 현황을 계산하는 함수
     suspend fun getAssignmentSubmissionStats(assignmentId: Int): AssignmentStatistics {
@@ -1599,26 +1598,25 @@
             println("AssignmentViewModel - Error getting assignment stats: ${e.message}")
             e.printStackTrace()
             AssignmentStatistics(0, 0, 0, 0)
-=======
 
-    fun loadAssignmentCorrectness(personalAssignmentId: Int) {
-        viewModelScope.launch {
-            println("AssignmentViewModel - Loading correctness for personal assignment $personalAssignmentId")
-            _isLoading.value = true
-            _error.value = null
+//     fun loadAssignmentCorrectness(personalAssignmentId: Int) {
+//         viewModelScope.launch {
+//             println("AssignmentViewModel - Loading correctness for personal assignment $personalAssignmentId")
+//             _isLoading.value = true
+//             _error.value = null
 
-            assignmentRepository.getAssignmentCorrectness(personalAssignmentId)
-                .onSuccess { correctnessData ->
-                    _assignmentCorrectness.value = correctnessData
-                    println("AssignmentViewModel - Successfully loaded ${correctnessData.size} correctness items")
-                }
-                .onFailure { exception ->
-                    _error.value = exception.message
-                    println("AssignmentViewModel - Failed to load correctness: ${exception.message}")
-                }
+//             assignmentRepository.getAssignmentCorrectness(personalAssignmentId)
+//                 .onSuccess { correctnessData ->
+//                     _assignmentCorrectness.value = correctnessData
+//                     println("AssignmentViewModel - Successfully loaded ${correctnessData.size} correctness items")
+//                 }
+//                 .onFailure { exception ->
+//                     _error.value = exception.message
+//                     println("AssignmentViewModel - Failed to load correctness: ${exception.message}")
+//                 }
 
-            _isLoading.value = false
->>>>>>> 6b7ada66
+//             _isLoading.value = false
+
         }
     }
 }