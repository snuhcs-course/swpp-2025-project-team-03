--- conflicted
+++ resolved
@@ -609,13 +609,8 @@
             }
         }
     }
-<<<<<<< HEAD
-    
+
     fun createAssignment(assignment: CreateAssignmentRequest, teacherId: String? = null) {
-=======
-
-    fun createAssignment(assignment: CreateAssignmentRequest) {
->>>>>>> 64f93a50
         viewModelScope.launch {
             _isLoading.value = true
             _error.value = null
@@ -641,14 +636,9 @@
                         ),
                         grade = assignment.grade,
                     )
-<<<<<<< HEAD
-                    
+
                     // Refresh assignments list with teacherId to filter correctly
                     loadAllAssignments(teacherId = teacherId)
-=======
-
-                    loadAllAssignments()
->>>>>>> 64f93a50
                 }
                 .onFailure { exception ->
                     _error.value = ErrorMessageMapper.getErrorMessage(exception)
@@ -996,13 +986,8 @@
             _isLoading.value = false
         }
     }
-<<<<<<< HEAD
-    
+
     fun createAssignmentWithPdf(assignment: CreateAssignmentRequest, pdfFile: File, totalNumber: Int = 5, teacherId: String? = null) {
-=======
-
-    fun createAssignmentWithPdf(assignment: CreateAssignmentRequest, pdfFile: File, totalNumber: Int = 5) {
->>>>>>> 64f93a50
         println("=== AssignmentViewModel.createAssignmentWithPdf 시작 ===")
         println("PDF 파일: ${pdfFile.name}")
 
