package com.example.voicetutor.data.repository

import com.example.voicetutor.data.models.AssignmentData
import com.example.voicetutor.data.models.AssignmentStatus
import com.example.voicetutor.data.models.QuestionData
import com.example.voicetutor.data.models.StudentResult
import com.example.voicetutor.data.models.PersonalAssignmentData
import com.example.voicetutor.data.models.PersonalAssignmentQuestion
import com.example.voicetutor.data.models.PersonalAssignmentStatistics
import com.example.voicetutor.data.models.AnswerSubmissionResponse
import com.example.voicetutor.data.network.ApiService
<<<<<<< HEAD
import com.example.voicetutor.data.network.CreateAssignmentResponse
import com.example.voicetutor.data.network.S3UploadStatus
import kotlinx.coroutines.Dispatchers
import kotlinx.coroutines.withContext
import okhttp3.MediaType.Companion.toMediaType
import okhttp3.OkHttpClient
import okhttp3.Request
import okhttp3.RequestBody.Companion.asRequestBody
=======
import okhttp3.MultipartBody
import okhttp3.RequestBody
import okhttp3.MediaType.Companion.toMediaType
>>>>>>> 8222ba13
import java.io.File
import javax.inject.Inject
import javax.inject.Singleton

@Singleton
class AssignmentRepository @Inject constructor(
    private val apiService: ApiService
) {
    
    suspend fun getAllAssignments(
        teacherId: String? = null,
        classId: String? = null,
        status: AssignmentStatus? = null
    ): Result<List<AssignmentData>> {
        return try {
            val response = apiService.getAllAssignments(teacherId, classId, status?.name)
            
            if (response.isSuccessful && response.body()?.success == true) {
                Result.success(response.body()?.data ?: emptyList())
            } else {
                Result.failure(Exception(response.body()?.error ?: "Unknown error"))
            }
        } catch (e: Exception) {
            Result.failure(e)
        }
    }
    
    suspend fun getAssignmentById(id: Int): Result<AssignmentData> {
        return try {
            val response = apiService.getAssignmentById(id)
            
            if (response.isSuccessful && response.body()?.success == true) {
                Result.success(response.body()?.data ?: throw Exception("No data"))
            } else {
                Result.failure(Exception(response.body()?.error ?: "Unknown error"))
            }
        } catch (e: Exception) {
            Result.failure(e)
        }
    }
    
    suspend fun getStudentAssignments(studentId: Int): Result<List<AssignmentData>> {
        return try {
            println("AssignmentRepository - Calling API for student $studentId")
            val response = apiService.getStudentAssignments(studentId)
            
            if (response.isSuccessful && response.body()?.success == true) {
                val assignments = response.body()?.data ?: emptyList()
                println("AssignmentRepository - API returned ${assignments.size} assignments")
                Result.success(assignments)
            } else {
                println("AssignmentRepository - API error: ${response.body()?.error}")
                Result.failure(Exception(response.body()?.error ?: "Unknown error"))
            }
        } catch (e: Exception) {
            println("AssignmentRepository - Exception: ${e.message}")
            Result.failure(e)
        }
    }
    
<<<<<<< HEAD
    suspend fun createAssignment(assignment: com.example.voicetutor.data.network.CreateAssignmentRequest): Result<com.example.voicetutor.data.network.CreateAssignmentResponse> {
=======
    suspend fun getPersonalAssignments(studentId: Int): Result<List<PersonalAssignmentData>> {
        return try {
            println("AssignmentRepository - Calling personal assignments API for student $studentId")
            val response = apiService.getPersonalAssignments(studentId = studentId)
            
            if (response.isSuccessful && response.body()?.success == true) {
                val personalAssignments = response.body()?.data ?: emptyList()
                println("AssignmentRepository - Personal assignments API returned ${personalAssignments.size} assignments")
                Result.success(personalAssignments)
            } else {
                println("AssignmentRepository - Personal assignments API error: ${response.body()?.error}")
                Result.failure(Exception(response.body()?.error ?: "Unknown error"))
            }
        } catch (e: Exception) {
            println("AssignmentRepository - Personal assignments Exception: ${e.message}")
            Result.failure(e)
        }
    }
    
    suspend fun createAssignment(assignment: com.example.voicetutor.data.network.CreateAssignmentRequest): Result<AssignmentData> {
>>>>>>> 8222ba13
        return try {
            val response = apiService.createAssignment(assignment)
            
            if (response.isSuccessful && response.body()?.success == true) {
                Result.success(response.body()?.data ?: throw Exception("No data"))
            } else {
                Result.failure(Exception(response.body()?.error ?: "Unknown error"))
            }
        } catch (e: Exception) {
            Result.failure(e)
        }
    }
    
    suspend fun updateAssignment(id: Int, assignment: com.example.voicetutor.data.network.UpdateAssignmentRequest): Result<AssignmentData> {
        return try {
            val response = apiService.updateAssignment(id, assignment)
            
            if (response.isSuccessful && response.body()?.success == true) {
                Result.success(response.body()?.data ?: throw Exception("No data"))
            } else {
                Result.failure(Exception(response.body()?.error ?: "Unknown error"))
            }
        } catch (e: Exception) {
            Result.failure(e)
        }
    }
    
    suspend fun deleteAssignment(id: Int): Result<Unit> {
        return try {
            val response = apiService.deleteAssignment(id)
            
            if (response.isSuccessful && response.body()?.success == true) {
                Result.success(Unit)
            } else {
                Result.failure(Exception(response.body()?.error ?: "Unknown error"))
            }
        } catch (e: Exception) {
            Result.failure(e)
        }
    }
    
    suspend fun getAssignmentResults(id: Int): Result<List<StudentResult>> {
        return try {
            val response = apiService.getAssignmentResults(id)
            
            if (response.isSuccessful && response.body()?.success == true) {
                Result.success(response.body()?.data ?: emptyList())
            } else {
                Result.failure(Exception(response.body()?.error ?: "Unknown error"))
            }
        } catch (e: Exception) {
            Result.failure(e)
        }
    }
    
    suspend fun getAssignmentQuestions(id: Int): Result<List<QuestionData>> {
        return try {
            val response = apiService.getAssignmentQuestions(id)
            
            if (response.isSuccessful && response.body()?.success == true) {
                Result.success(response.body()?.data ?: emptyList())
            } else {
                Result.failure(Exception(response.body()?.error ?: "Unknown error"))
            }
        } catch (e: Exception) {
            Result.failure(e)
        }
    }
    
    suspend fun submitAssignment(
        id: Int,
        submission: com.example.voicetutor.data.network.AssignmentSubmissionRequest
    ): Result<com.example.voicetutor.data.network.AssignmentSubmissionResult> {
        return try {
            val response = apiService.submitAssignment(id, submission)
            
            if (response.isSuccessful && response.body()?.success == true) {
                Result.success(response.body()?.data ?: throw Exception("No data"))
            } else {
                Result.failure(Exception(response.body()?.error ?: "Unknown error"))
            }
        } catch (e: Exception) {
            Result.failure(e)
        }
    }
    
    suspend fun saveAssignmentDraft(assignmentId: Int, draftContent: String): Result<Unit> {
        return try {
            val response = apiService.saveAssignmentDraft(assignmentId, draftContent)
            
            if (response.isSuccessful && response.body()?.success == true) {
                Result.success(Unit)
            } else {
                Result.failure(Exception(response.body()?.error ?: "Failed to save draft"))
            }
        } catch (e: Exception) {
            Result.failure(e)
        }
    }
    
<<<<<<< HEAD
    suspend fun uploadPdfToS3(uploadUrl: String, pdfFile: File): Result<Boolean> {
        return try {
            println("=== AssignmentRepository.uploadPdfToS3 시작 ===")
            println("업로드 URL: $uploadUrl")
            println("PDF 파일: ${pdfFile.name}")
            println("파일 크기: ${pdfFile.length()} bytes")
            println("파일 존재: ${pdfFile.exists()}")
            println("파일 읽기 가능: ${pdfFile.canRead()}")
            println("파일 절대 경로: ${pdfFile.absolutePath}")
            
            // 파일 읽기 테스트
            try {
                val fileBytes = pdfFile.readBytes()
                println("파일 읽기 성공: ${fileBytes.size} bytes")
            } catch (e: Exception) {
                println("❌ 파일 읽기 실패: ${e.message}")
                throw e
            }
            
            // 네트워크 요청을 백그라운드 스레드에서 실행
            withContext(Dispatchers.IO) {
                try {
                    val client = OkHttpClient()
                    val mediaType = "application/pdf".toMediaType()
                    val requestBody = pdfFile.asRequestBody(mediaType)
                    
                    println("HTTP 요청 생성 중...")
                    val request = Request.Builder()
                        .url(uploadUrl)
                        .put(requestBody)
                        .addHeader("Content-Type", "application/pdf")
                        .build()
                    
                    println("S3 업로드 요청 전송 중...")
                    println("업로드 URL: $uploadUrl")
                    
                    val response = client.newCall(request).execute()
                    
                    println("응답 코드: ${response.code}")
                    println("응답 메시지: ${response.message}")
                    
                    if (response.isSuccessful) {
                        println("✅ S3 업로드 성공")
                        Result.success(true)
                    } else {
                        val errorBody = response.body?.string()
                        println("❌ S3 업로드 실패: ${response.code} - $errorBody")
                        Result.failure(Exception("Upload failed with status ${response.code}: $errorBody"))
                    }
                } catch (e: java.net.UnknownHostException) {
                    println("❌ 네트워크 연결 실패: ${e.message}")
                    println("에뮬레이터에서 S3에 접근할 수 없습니다.")
                    println("해결 방법:")
                    println("1. 에뮬레이터 재시작")
                    println("2. 실제 디바이스에서 테스트")
                    println("3. 네트워크 설정 확인")
                    Result.failure(e)
                } catch (e: Exception) {
                    println("❌ S3 업로드 예외: ${e.message}")
                    Result.failure(e)
                }
            }
        } catch (e: Exception) {
            println("❌ S3 업로드 예외: ${e.message}")
            println("예외 타입: ${e.javaClass.simpleName}")
            println("예외 스택: ${e.stackTrace.joinToString("\n")}")
=======
    // Personal Assignment API 메서드들
    suspend fun getPersonalAssignmentQuestions(personalAssignmentId: Int): Result<List<PersonalAssignmentQuestion>> {
        return try {
            println("AssignmentRepository - Getting questions for personal assignment $personalAssignmentId")
            val response = apiService.getPersonalAssignmentQuestions(personalAssignmentId)
            
            if (response.isSuccessful && response.body()?.success == true) {
                val questions = response.body()?.data ?: emptyList()
                println("AssignmentRepository - Personal assignment questions API returned ${questions.size} questions")
                Result.success(questions)
            } else {
                println("AssignmentRepository - Personal assignment questions API error: ${response.body()?.error}")
                Result.failure(Exception(response.body()?.error ?: "Unknown error"))
            }
        } catch (e: Exception) {
            println("AssignmentRepository - Personal assignment questions Exception: ${e.message}")
            Result.failure(e)
        }
    }
    
    suspend fun getPersonalAssignmentStatistics(personalAssignmentId: Int): Result<PersonalAssignmentStatistics> {
        return try {
            println("AssignmentRepository - Getting statistics for personal assignment $personalAssignmentId")
            val response = apiService.getPersonalAssignmentStatistics(personalAssignmentId)
            
            if (response.isSuccessful && response.body()?.success == true) {
                val statistics = response.body()?.data
                println("AssignmentRepository - Personal assignment statistics API returned: $statistics")
                Result.success(statistics ?: throw Exception("No statistics data"))
            } else {
                println("AssignmentRepository - Personal assignment statistics API error: ${response.body()?.error}")
                Result.failure(Exception(response.body()?.error ?: "Unknown error"))
            }
        } catch (e: Exception) {
            println("AssignmentRepository - Personal assignment statistics Exception: ${e.message}")
>>>>>>> 8222ba13
            Result.failure(e)
        }
    }
    
<<<<<<< HEAD
    suspend fun checkS3Upload(assignmentId: Int): Result<S3UploadStatus> {
        return try {
            val response = apiService.checkS3Upload(assignmentId)
            
            if (response.isSuccessful && response.body()?.success == true) {
                Result.success(response.body()?.data ?: throw Exception("No data"))
            } else {
                Result.failure(Exception(response.body()?.error ?: "Unknown error"))
            }
        } catch (e: Exception) {
=======
    suspend fun submitAnswer(
        studentId: Int,
        questionId: Int,
        audioFile: File
    ): Result<AnswerSubmissionResponse> {
        return try {
            println("AssignmentRepository - Submitting answer for student $studentId, question $questionId")
            
            // Create multipart request body
            val requestBody = RequestBody.create(
                "audio/wav".toMediaType(),
                audioFile
            )
            val audioPart = MultipartBody.Part.createFormData(
                "audioFile",
                audioFile.name,
                requestBody
            )
            
            val studentIdPart = MultipartBody.Part.createFormData(
                "studentId",
                studentId.toString()
            )
            
            val questionIdPart = MultipartBody.Part.createFormData(
                "questionId",
                questionId.toString()
            )
            
            val response = apiService.submitAnswer(studentIdPart, questionIdPart, audioPart)
            
            if (response.isSuccessful && response.body()?.success == true) {
                val submissionResponse = response.body()?.data
                println("AssignmentRepository - Answer submission successful: $submissionResponse")
                Result.success(submissionResponse ?: throw Exception("No submission data"))
            } else {
                println("AssignmentRepository - Answer submission API error: ${response.body()?.error}")
                Result.failure(Exception(response.body()?.error ?: "Unknown error"))
            }
        } catch (e: Exception) {
            println("AssignmentRepository - Answer submission Exception: ${e.message}")
>>>>>>> 8222ba13
            Result.failure(e)
        }
    }
}<|MERGE_RESOLUTION|>--- conflicted
+++ resolved
@@ -9,7 +9,6 @@
 import com.example.voicetutor.data.models.PersonalAssignmentStatistics
 import com.example.voicetutor.data.models.AnswerSubmissionResponse
 import com.example.voicetutor.data.network.ApiService
-<<<<<<< HEAD
 import com.example.voicetutor.data.network.CreateAssignmentResponse
 import com.example.voicetutor.data.network.S3UploadStatus
 import kotlinx.coroutines.Dispatchers
@@ -18,11 +17,8 @@
 import okhttp3.OkHttpClient
 import okhttp3.Request
 import okhttp3.RequestBody.Companion.asRequestBody
-=======
 import okhttp3.MultipartBody
 import okhttp3.RequestBody
-import okhttp3.MediaType.Companion.toMediaType
->>>>>>> 8222ba13
 import java.io.File
 import javax.inject.Inject
 import javax.inject.Singleton
@@ -83,9 +79,6 @@
         }
     }
     
-<<<<<<< HEAD
-    suspend fun createAssignment(assignment: com.example.voicetutor.data.network.CreateAssignmentRequest): Result<com.example.voicetutor.data.network.CreateAssignmentResponse> {
-=======
     suspend fun getPersonalAssignments(studentId: Int): Result<List<PersonalAssignmentData>> {
         return try {
             println("AssignmentRepository - Calling personal assignments API for student $studentId")
@@ -105,8 +98,7 @@
         }
     }
     
-    suspend fun createAssignment(assignment: com.example.voicetutor.data.network.CreateAssignmentRequest): Result<AssignmentData> {
->>>>>>> 8222ba13
+    suspend fun createAssignment(assignment: com.example.voicetutor.data.network.CreateAssignmentRequest): Result<com.example.voicetutor.data.network.CreateAssignmentResponse> {
         return try {
             val response = apiService.createAssignment(assignment)
             
@@ -207,7 +199,6 @@
         }
     }
     
-<<<<<<< HEAD
     suspend fun uploadPdfToS3(uploadUrl: String, pdfFile: File): Result<Boolean> {
         return try {
             println("=== AssignmentRepository.uploadPdfToS3 시작 ===")
@@ -274,7 +265,24 @@
             println("❌ S3 업로드 예외: ${e.message}")
             println("예외 타입: ${e.javaClass.simpleName}")
             println("예외 스택: ${e.stackTrace.joinToString("\n")}")
-=======
+            Result.failure(e)
+        }
+    }
+    
+    suspend fun checkS3Upload(assignmentId: Int): Result<S3UploadStatus> {
+        return try {
+            val response = apiService.checkS3Upload(assignmentId)
+            
+            if (response.isSuccessful && response.body()?.success == true) {
+                Result.success(response.body()?.data ?: throw Exception("No data"))
+            } else {
+                Result.failure(Exception(response.body()?.error ?: "Unknown error"))
+            }
+        } catch (e: Exception) {
+            Result.failure(e)
+        }
+    }
+    
     // Personal Assignment API 메서드들
     suspend fun getPersonalAssignmentQuestions(personalAssignmentId: Int): Result<List<PersonalAssignmentQuestion>> {
         return try {
@@ -310,23 +318,10 @@
             }
         } catch (e: Exception) {
             println("AssignmentRepository - Personal assignment statistics Exception: ${e.message}")
->>>>>>> 8222ba13
-            Result.failure(e)
-        }
-    }
-    
-<<<<<<< HEAD
-    suspend fun checkS3Upload(assignmentId: Int): Result<S3UploadStatus> {
-        return try {
-            val response = apiService.checkS3Upload(assignmentId)
-            
-            if (response.isSuccessful && response.body()?.success == true) {
-                Result.success(response.body()?.data ?: throw Exception("No data"))
-            } else {
-                Result.failure(Exception(response.body()?.error ?: "Unknown error"))
-            }
-        } catch (e: Exception) {
-=======
+            Result.failure(e)
+        }
+    }
+    
     suspend fun submitAnswer(
         studentId: Int,
         questionId: Int,
@@ -368,7 +363,6 @@
             }
         } catch (e: Exception) {
             println("AssignmentRepository - Answer submission Exception: ${e.message}")
->>>>>>> 8222ba13
             Result.failure(e)
         }
     }
