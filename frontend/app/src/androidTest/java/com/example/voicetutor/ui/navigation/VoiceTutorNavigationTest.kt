--- conflicted
+++ resolved
@@ -205,24 +205,6 @@
     fun voiceTutorScreens_attendanceManagement_createRoute_handlesZero() {
         val route = VoiceTutorScreens.AttendanceManagement.createRoute(0)
         assertEquals("attendance_management/0", route)
-    }
-
-    @Test
-<<<<<<< HEAD
-    fun voiceTutorScreens_teacherMessage_createRoute_handlesEmptyName() {
-        val route = VoiceTutorScreens.TeacherMessage.createRoute("")
-        assertEquals("teacher_message/", route)
-    }
-
-    @Test
-    fun voiceTutorScreens_classMessage_createRoute_handlesEmptyClassName() {
-        val route = VoiceTutorScreens.ClassMessage.createRoute("")
-        assertEquals("class_message/", route)
-=======
-    fun voiceTutorScreens_teacherStudentDetail_createRoute_handlesEmptyName() {
-        val route = VoiceTutorScreens.TeacherStudentDetail.createRoute("")
-        assertEquals("teacher_student_detail/", route)
->>>>>>> e26961cd
     }
 
     @Test
